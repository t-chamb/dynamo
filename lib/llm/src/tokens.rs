// SPDX-FileCopyrightText: Copyright (c) 2024-2025 NVIDIA CORPORATION & AFFILIATES. All rights reserved.
// SPDX-License-Identifier: Apache-2.0
//
// Licensed under the Apache License, Version 2.0 (the "License");
// you may not use this file except in compliance with the License.
// You may obtain a copy of the License at
//
// http://www.apache.org/licenses/LICENSE-2.0
//
// Unless required by applicable law or agreed to in writing, software
// distributed under the License is distributed on an "AS IS" BASIS,
// WITHOUT WARRANTIES OR CONDITIONS OF ANY KIND, either express or implied.
// See the License for the specific language governing permissions and
// limitations under the License.

<<<<<<< HEAD
=======
#![allow(dead_code)]

>>>>>>> 02484e7f
//! Types and utilities for handling sequences of tokens, including block creation and hashing.

use bytemuck::cast_slice;
use derive_getters::Dissolve;
use rayon::prelude::*;
use std::ops::Range;

/// A token is represented as a 32-bit unsigned integer.
pub type Token = u32;

/// A salt used for hashing, represented as a vector of bytes.
/// This might encode model architecture, weights, PEFT info, etc.
pub type Salt = Vec<u8>;

/// A 64-bit hash of the salt, computed using [`compute_hash_v2`] with a seed of 0.
/// Used as the initial seed for subsequent block hashes.
pub type SaltHash = u64;

/// A 64-bit hash computed only from the tokens within a single block.
/// It uses [`compute_hash_v2`] with the [`SaltHash`] as the seed.
pub type BlockHash = u64;

/// A 64-bit sequence-aware hash.
/// It combines the previous block's [`SequenceHash`] (or the [`SaltHash`] for the first block)
/// with the current block's [`BlockHash`] using [`compute_hash_v2`] and the [`SaltHash`] as the seed.
pub type SequenceHash = u64;

/// Computes a hash of the data using the given seed.
pub fn compute_hash_v2(data: &[u8], seed: u64) -> u64 {
    xxhash_rust::xxh3::xxh3_64_with_seed(data, seed)
}

/// A collection of tokens, represented as a `Vec<Token>`.
///
/// Provides convenience methods for conversion and manipulation.
#[derive(Debug, Clone, Dissolve, Default, Eq)]
pub struct Tokens(Vec<Token>);

impl AsRef<[Token]> for Tokens {
    fn as_ref(&self) -> &[Token] {
        &self.0
    }
}

impl std::ops::Deref for Tokens {
    type Target = [Token];

    fn deref(&self) -> &Self::Target {
        &self.0
    }
}

impl std::borrow::Borrow<[Token]> for Tokens {
    fn borrow(&self) -> &[Token] {
        &self.0
    }
}

impl From<Vec<Token>> for Tokens {
    fn from(tokens: Vec<Token>) -> Self {
        Tokens(tokens)
    }
}

impl From<&[Token]> for Tokens {
    fn from(tokens: &[Token]) -> Self {
        Tokens(tokens.to_vec())
    }
}

impl From<Vec<i32>> for Tokens {
    /// Converts `Vec<i32>` to `Tokens`, casting each `i32` to `u32`.
    fn from(tokens: Vec<i32>) -> Self {
        Tokens(tokens.into_iter().map(|t| t as u32).collect())
    }
}

impl From<&[i32]> for Tokens {
    /// Converts `&[i32]` to `Tokens`, casting each `i32` to `u32`.
    fn from(tokens: &[i32]) -> Self {
        Tokens(tokens.iter().map(|&t| t as u32).collect())
    }
}

impl From<Tokens> for Vec<Token> {
    fn from(tokens: Tokens) -> Self {
        tokens.0
    }
}

// PartialEq implementations for comparing Tokens with Vec<Token> and &[Token]
// (Generated implementations are usually sufficient, but explicit ones can be clearer)
impl PartialEq<Vec<Token>> for Tokens {
    fn eq(&self, other: &Vec<Token>) -> bool {
        self.0 == *other
<<<<<<< HEAD
    }
}

impl PartialEq<Tokens> for Vec<Token> {
    fn eq(&self, other: &Tokens) -> bool {
        *self == other.0
    }
}

impl PartialEq<[Token]> for Tokens {
    fn eq(&self, other: &[Token]) -> bool {
        self.0.as_slice() == other
    }
}

impl PartialEq<Tokens> for &[Token] {
    fn eq(&self, other: &Tokens) -> bool {
        *self == other.0.as_slice()
    }
}

impl PartialEq for Tokens {
    fn eq(&self, other: &Self) -> bool {
        self.0 == other.0
    }
}

=======
    }
}

impl PartialEq<Tokens> for Vec<Token> {
    fn eq(&self, other: &Tokens) -> bool {
        *self == other.0
    }
}

impl PartialEq<[Token]> for Tokens {
    fn eq(&self, other: &[Token]) -> bool {
        self.0.as_slice() == other
    }
}

impl PartialEq<Tokens> for &[Token] {
    fn eq(&self, other: &Tokens) -> bool {
        *self == other.0.as_slice()
    }
}

impl PartialEq for Tokens {
    fn eq(&self, other: &Self) -> bool {
        self.0 == other.0
    }
}

>>>>>>> 02484e7f
// Add PartialEq<&[T]> where T: Into<Token> + Copy could be more general,
// but specifically implementing for &[Token] is sufficient for the tests.
impl PartialEq<&[Token]> for Tokens {
    fn eq(&self, other: &&[Token]) -> bool {
        self.0.as_slice() == *other
    }
}

impl Tokens {
    /// Consumes the [`Tokens`] object and creates a [`TokenBlockSequence`].
    ///
    /// The sequence is initialized with the provided tokens, splitting them into blocks
    /// of the specified `block_size` using the given `salt_hash` (or 0 if `None`).
    ///
    /// # Arguments
    ///
    /// * `block_size` - The fixed size for each [`TokenBlock`].
    /// * `salt_hash` - An optional [`SaltHash`] used as the base seed for hashing. Defaults to 0.
    pub fn into_sequence(
        self,
        block_size: usize,
        salt_hash: Option<SaltHash>,
    ) -> TokenBlockSequence {
        TokenBlockSequence::new(self, block_size, salt_hash)
    }
}

/// Errors that can occur during [`PartialTokenBlock`] operations.
#[derive(Debug, Clone, Copy, PartialEq, Eq, thiserror::Error)]
pub enum TokenBlockError {
    /// The operation could not be completed because the block is full.
    #[error("TokenBlock is full")]
    Full,

    /// The operation requires a full block, but the block is incomplete.
    #[error("TokenBlock is incomplete")]
    Incomplete,

    /// The operation could not be completed because the block is empty.
    #[error("TokenBlock is empty")]
    Empty,

    /// The operation requires more tokens than are currently in the block.
    #[error("TokenBlock has insufficient tokens")]
    InsufficientTokens,
}

/// Represents a partially filled block of tokens within a sequence.
///
/// This structure accumulates tokens until it reaches the specified `block_size`,
/// at which point it can be [`commit`](PartialTokenBlock::commit)ted into a full [`TokenBlock`].
#[derive(Debug)] // No Clone: intended to be unique within a sequence
pub struct PartialTokenBlock {
    tokens: Tokens,
    block_size: usize,
    salt_hash: SaltHash,
    parent_sequence_hash: Option<SequenceHash>,
}

impl PartialTokenBlock {
    /// Creates the first partial block (root) for a new sequence.
    ///
    /// # Arguments
    ///
    /// * `block_size` - The fixed size for blocks in this sequence.
    /// * `salt_hash` - The [`SaltHash`] for the sequence.
    pub(crate) fn create_sequence_root(block_size: usize, salt_hash: SaltHash) -> Self {
        Self {
            tokens: Tokens::default(),
            block_size,
            salt_hash,
            parent_sequence_hash: None, // Root has no parent
        }
    }

    /// Attempts to push a single token onto the block.
    ///
    /// # Arguments
    ///
    /// * `token` - The [`Token`] to push.
    ///
    /// # Returns
    ///
    /// * `Ok(())` - If the token was successfully added.
    /// * `Err(TokenBlockError::Full)` - If the block already contains `block_size` tokens.
    pub(crate) fn push_token(&mut self, token: Token) -> Result<(), TokenBlockError> {
        if self.tokens.0.len() >= self.block_size {
            return Err(TokenBlockError::Full);
        }
        self.tokens.0.push(token);
        Ok(())
    }

    /// Attempts to push multiple tokens onto the block from a [`Tokens`] object.
    ///
    /// Tokens are added until the block is full or all input tokens are consumed.
    ///
    /// # Arguments
    ///
    /// * `tokens` - The [`Tokens`] to push.
    ///
    /// # Returns
    ///
    /// A new [`Tokens`] object containing any tokens that did not fit,
    /// if all tokens were added, the returned object will be empty.
    pub(crate) fn push_tokens(&mut self, tokens: Tokens) -> Tokens {
        let remaining_space = self.remaining();

        if remaining_space == 0 {
            return tokens; // Block is already full
        }

        if tokens.0.len() <= remaining_space {
            // All tokens fit
            self.tokens.0.extend(tokens.0);
            Tokens::default() // No remaining tokens
        } else {
            // Only some tokens fit
            let (to_add, remaining) = tokens.0.split_at(remaining_space);
            self.tokens.0.extend_from_slice(to_add);
            Tokens(remaining.to_vec()) // Return the leftover tokens
        }
    }

    /// Attempts to remove the last token from the block.
    ///
    /// # Returns
    ///
    /// * `Ok(())` - If a token was successfully removed.
    /// * `Err(TokenBlockError::Empty)` - If the block was already empty.
    pub(crate) fn pop_token(&mut self) -> Result<(), TokenBlockError> {
        if self.tokens.0.is_empty() {
            return Err(TokenBlockError::Empty);
        }
        self.tokens.0.pop();
        Ok(())
    }

    /// Attempts to remove the last `count` tokens from the block.
    ///
    /// # Arguments
    ///
    /// * `count` - The number of tokens to remove.
    ///
    /// # Returns
    ///
    /// * `Ok(())` - If the specified number of tokens were successfully removed.
    /// * `Err(TokenBlockError::InsufficientTokens)` - If `count` is greater than the number of tokens in the block.
    pub(crate) fn pop_tokens(&mut self, count: usize) -> Result<(), TokenBlockError> {
        if self.tokens.0.len() < count {
            return Err(TokenBlockError::InsufficientTokens);
        }
        self.tokens.0.truncate(self.tokens.0.len() - count);
        Ok(())
    }

    /// Attempts to commit the current partial block into a full [`TokenBlock`].
    ///
    /// This operation consumes the tokens within the partial block.
    /// After a successful commit, this `PartialTokenBlock` instance is reset
    /// to represent the *next* partial block in the sequence, inheriting the
    /// sequence hash from the block just committed.
    ///
    /// # Returns
    ///
    /// * `Ok(TokenBlock)` - The newly created full [`TokenBlock`].
    /// * `Err(TokenBlockError::Incomplete)` - If the block does not contain exactly `block_size` tokens.
    pub(crate) fn commit(&mut self) -> Result<TokenBlock, TokenBlockError> {
        if self.tokens.0.len() != self.block_size {
            // Check for exact size match for committing
            return Err(TokenBlockError::Incomplete);
        }

        // Take ownership of the tokens, leaving the internal tokens empty
        let tokens = std::mem::take(&mut self.tokens);

        let chunk = TokenBlockChunk::new(tokens, self.salt_hash);
        let block = TokenBlock::from_chunk(chunk, self.parent_sequence_hash);

        // Reset self to be the next block in the sequence
        self.parent_sequence_hash = Some(block.sequence_hash());
        // self.tokens is already empty due to mem::take
        // self.block_size and self.salt_hash remain the same

        Ok(block)
    }

    /// Returns the number of additional tokens required to fill the block.
    pub fn remaining(&self) -> usize {
        // Use saturating_sub to prevent underflow if len somehow exceeds block_size
        self.block_size.saturating_sub(self.tokens.0.len())
    }

    /// Returns the number of tokens currently in the block.
    pub fn len(&self) -> usize {
        self.tokens.0.len()
    }

    /// Returns `true` if the block contains no tokens.
    pub fn is_empty(&self) -> bool {
        self.tokens.0.is_empty()
    }

    /// Returns a reference to the tokens currently in the block.
    pub fn tokens(&self) -> &Tokens {
        &self.tokens
    }
}

// Deref allows treating &PartialTokenBlock like &Tokens for read-only access.
impl std::ops::Deref for PartialTokenBlock {
    type Target = Tokens;

    fn deref(&self) -> &Self::Target {
        &self.tokens
    }
}

/// An intermediate structure holding a chunk of tokens destined to become a [`TokenBlock`].
///
/// This calculates the [`BlockHash`] but does not compute the final [`SequenceHash`],
/// allowing chunks to be processed independently (e.g., in parallel).
#[derive(Debug)] // No Clone: temporary intermediate value
struct TokenBlockChunk {
    tokens: Tokens,
    salt_hash: SaltHash,
    block_hash: BlockHash,
}

impl TokenBlockChunk {
    /// Creates a new chunk from [`Tokens`], calculating the [`BlockHash`].
    fn new(tokens: Tokens, salt_hash: SaltHash) -> Self {
        let block_hash = compute_hash_v2(cast_slice(&tokens), salt_hash);
        Self {
            tokens,
            salt_hash,
            block_hash,
        }
    }

    /// Creates a new chunk from a slice of `&[Token]`, calculating the [`BlockHash`].
    fn from_tokens(tokens: &[Token], salt_hash: SaltHash) -> Self {
        let block_hash = compute_hash_v2(cast_slice(tokens), salt_hash);
        Self {
            tokens: tokens.into(), // Converts slice to owned Tokens
            salt_hash,
            block_hash,
        }
    }
}

/// Represents a completed, immutable block of tokens with associated hashes.
///
/// Contains exactly `block_size` tokens and includes the [`SaltHash`], [`BlockHash`],
/// [`SequenceHash`], and optionally the parent's [`SequenceHash`].
#[derive(Debug, Clone, Default, PartialEq)] // Add PartialEq for tests
pub struct TokenBlock {
    tokens: Tokens,
    salt_hash: SaltHash,
    block_hash: BlockHash,
    sequence_hash: SequenceHash,
    parent_sequence_hash: Option<SequenceHash>,
}

impl TokenBlock {
    /// Creates a new [`PartialTokenBlock`] representing the block immediately following this one.
    ///
    /// The new partial block will have the correct `parent_sequence_hash` set.
    pub fn next_block(&self) -> PartialTokenBlock {
        PartialTokenBlock {
            tokens: Tokens::default(),
            block_size: self.tokens.len(), // Should be == self.block_size
            salt_hash: self.salt_hash,
            parent_sequence_hash: Some(self.sequence_hash), // Link to this block
        }
    }

    /// Finalizes a [`TokenBlock`] from a [`TokenBlockChunk`] and the parent's sequence hash.
    ///
    /// This computes the final [`SequenceHash`] for the block.
    fn from_chunk(chunk: TokenBlockChunk, parent_sequence_hash: Option<SequenceHash>) -> Self {
        let sequence_hash = match parent_sequence_hash {
            Some(parent) => {
                // Combine parent sequence hash and current block hash
                compute_hash_v2(cast_slice(&[parent, chunk.block_hash]), chunk.salt_hash)
            }
            None => {
                // First block: sequence hash is just the block hash
                chunk.block_hash
            }
        };

        Self {
            tokens: chunk.tokens,
            salt_hash: chunk.salt_hash,
            block_hash: chunk.block_hash,
            sequence_hash,
            parent_sequence_hash,
        }
    }

    /// Returns a reference to the tokens in this block.
    pub fn tokens(&self) -> &Tokens {
        &self.tokens
    }

    /// Returns the salt hash used for this block's hashing.
    pub fn salt_hash(&self) -> SaltHash {
        self.salt_hash
    }

    /// Returns the hash of only the tokens within this block.
    pub fn block_hash(&self) -> BlockHash {
        self.block_hash
    }

    /// Returns the sequence-aware hash for this block.
    pub fn sequence_hash(&self) -> SequenceHash {
        self.sequence_hash
    }

    /// Returns the sequence hash of the preceding block, if any.
    pub fn parent_sequence_hash(&self) -> Option<SequenceHash> {
        self.parent_sequence_hash
    }
}

/// Represents a sequence of tokens, segmented into fixed-size, hashed blocks.
///
/// This structure manages a series of completed [`TokenBlock`]s and one
/// [`PartialTokenBlock`] for accumulating incoming tokens.
/// It provides methods for appending tokens (`append`, `extend`), removing tokens
/// (`pop`, `truncate`, `unwind`), and accessing sequence information.
///
/// Hashing incorporates an initial [`SaltHash`] to ensure uniqueness across different
/// contexts (e.g., different models, PEFTs).
///
/// Key Hashes:
/// - [`BlockHash`]: Hash of tokens within a single block (seeded by [`SaltHash`]).
/// - [`SequenceHash`]: Hash combining the previous block's [`SequenceHash`] and the current
///   block's [`BlockHash`] (also seeded by [`SaltHash`]).
#[derive(Debug)]
pub struct TokenBlockSequence {
    blocks: Vec<TokenBlock>,
    current_block: PartialTokenBlock,
    salt_hash: SaltHash,
}

impl TokenBlockSequence {
    /// Creates a new [`TokenBlockSequence`] from an initial set of tokens.
    ///
    /// The tokens are split into blocks of `block_size`. Any remaining tokens
    /// form the initial `current_block`.
    ///
    /// # Arguments
    ///
    /// * `tokens` - The initial [`Tokens`] for the sequence.
    /// * `block_size` - The fixed size for each [`TokenBlock`]. Must be greater than 0.
    /// * `salt_hash` - An optional [`SaltHash`]. Defaults to 0 if `None`.
    ///
    /// # Panics
    ///
    /// Panics if `block_size` is 0.
    pub fn new(tokens: Tokens, block_size: usize, salt_hash: Option<SaltHash>) -> Self {
        assert!(block_size > 0, "block_size must be greater than 0");
        let salt_hash = salt_hash.unwrap_or(0);
        let (blocks, current_block) = Self::split_tokens(&tokens, block_size, salt_hash);

        Self {
            blocks,
            current_block,
            salt_hash,
        }
    }

    /// Extends the sequence with the given tokens, potentially completing multiple blocks.
    ///
    /// This method processes all tokens from the input [`Tokens`] object.
    /// If adding tokens causes one or more blocks to become full, they are committed
    /// and added to the internal list of completed blocks.
    ///
    /// # Arguments
    ///
    /// * `tokens` - The [`Tokens`] object containing the tokens to extend the sequence with.
    ///
    /// # Returns
    ///
    /// * `Ok(Some(Range<usize>))` - The range of indices in the `blocks` vector corresponding
    ///   to the blocks completed during this `extend` operation.
    /// * `Ok(None)` - If no blocks were completed.
    /// * `Err(TokenBlockError)` - If an internal error occurs during commit.
    pub fn extend(&mut self, tokens: Tokens) -> Result<Option<Range<usize>>, TokenBlockError> {
        let start_block_index = self.blocks.len();
        let mut tokens_to_append = tokens;

        while !tokens_to_append.is_empty() {
            let remaining_in_current = self.current_block.remaining();

            if remaining_in_current == 0 {
                // Current block is full, commit it first
                let new_block = self.current_block.commit()?;
                self.blocks.push(new_block);
                // Continue loop to add tokens to the *new* current_block
            }

            // Push as many tokens as possible into the current (potentially new) block
            let available_tokens = tokens_to_append;
            tokens_to_append = self.current_block.push_tokens(available_tokens);

            // Check if the current block *became* full after pushing tokens
            if self.current_block.remaining() == 0 && !tokens_to_append.is_empty() {
                // If it became full AND there are still more tokens to append,
                // commit it now so the next loop iteration starts with a fresh block.
                let new_block = self.current_block.commit()?;
                self.blocks.push(new_block);
            }
            // If it became full and there are NO more tokens, the loop will exit,
            // and the block remains partial but full, ready for the next append/commit.
        }

        let end_block_index = self.blocks.len();
        if start_block_index == end_block_index {
            Ok(None) // No blocks were completed
        } else {
            Ok(Some(start_block_index..end_block_index))
        }
    }

    /// Appends a single token to the sequence.
    ///
    /// If adding this token completes the current partial block, the block is committed,
    /// and the index of the newly completed block is returned.
    ///
    /// This method is equivalent to calling [`extend`] with a single-token [`Tokens`] object.
    ///
    /// # Arguments
    ///
    /// * `token` - The [`Token`] to append.
    ///
    /// # Returns
    ///
    /// * `Ok(Some(usize))` - The index of the block that was just completed.
    /// * `Ok(None)` - No block was completed by adding this token.
    /// * `Err(TokenBlockError)` - If an internal error occurs during processing.
    pub fn append(&mut self, token: Token) -> Result<Option<usize>, TokenBlockError> {
        // Create a single-token Tokens object
        let tokens = Tokens::from(vec![token]);

        // Call extend
        let range_option = self.extend(tokens)?;

        // Convert the range to Option<usize>
        match range_option {
            None => Ok(None),
            Some(range) => {
                // Since we only added one token, the range can only be empty or have one element.
                // If it's not empty, it must be `n..(n+1)`.
                assert_eq!(range.len(), 1, "Appending a single token completed more than one block, which should be impossible.");
                Ok(Some(range.start))
            }
        }
    }

    /// Shortens the sequence, keeping the first `len` tokens and removing the rest.
    ///
    /// If `len` is greater than the sequence's current length, this has no effect.
    ///
    /// This operation is analogous to `Vec::truncate`.
    /// It may involve removing tokens from the current partial block, removing entire
    /// completed blocks, and adjusting the current partial block
    /// to reflect the new end of the sequence.
    ///
    /// # Arguments
    ///
    /// * `len` - The number of tokens to keep.
    ///
    /// # Returns
    ///
    /// * `Ok(())` - If the sequence was successfully truncated.
    /// * `Err(TokenBlockError::InsufficientTokens)` - This error should ideally not occur if `len`
    ///   is correctly checked against `total_tokens`, but the underlying `pop_tokens` might return it.
    pub fn truncate(&mut self, len: usize) -> Result<(), TokenBlockError> {
        let current_total_len = self.total_tokens();
        if len >= current_total_len {
            return Ok(()); // Nothing to truncate
        }

        let n = current_total_len - len; // Number of tokens to remove

        // This inner block handles the actual removal logic based on `n` tokens to remove.
        {
            let current_len = self.current_block.len();
            // Avoid division by zero if block_size is somehow 0 (though asserted in new)
            let block_size = self.current_block.block_size.max(1);

            if n <= current_len {
                // Only need to pop from the current partial block
                self.current_block.pop_tokens(n)?;
            } else {
                // Need to pop from full blocks as well
                let tokens_to_pop_from_blocks = n - current_len;

                // Calculate how many blocks are affected (including the one partially popped)
                let num_blocks_to_affect = tokens_to_pop_from_blocks.div_ceil(block_size);

                // Check if we need to pop more blocks than available (should be prevented by initial len check)
                if num_blocks_to_affect > self.blocks.len() {
                    // This indicates an inconsistency between total_tokens() and internal state.
                    debug_assert!(
                        false,
                        "Truncate calculation error: trying to pop too many blocks."
                    );
                    return Err(TokenBlockError::InsufficientTokens);
                }

                // Determine the index of the block that will be the source for the new partial block
                let source_block_index = self.blocks.len() - num_blocks_to_affect;

                // Calculate how many tokens to keep from that source block
                let num_full_blocks_completely_popped = num_blocks_to_affect - 1;
                let num_tokens_to_pop_from_source_block =
                    tokens_to_pop_from_blocks - num_full_blocks_completely_popped * block_size;
                let num_tokens_to_keep_in_new_partial =
                    block_size.saturating_sub(num_tokens_to_pop_from_source_block);

                // Get the tokens for the new partial block
                let new_partial_tokens = if num_tokens_to_keep_in_new_partial > 0 {
                    self.blocks[source_block_index].tokens().as_ref()
                        [..num_tokens_to_keep_in_new_partial]
                        .to_vec()
                } else {
                    Vec::new()
                };

                // Truncate the blocks vector to remove popped blocks
                self.blocks.truncate(source_block_index);

                // Update the current_block state
                self.current_block.tokens = Tokens(new_partial_tokens);
                // Correctly set the parent hash based on the *new* last block
                self.current_block.parent_sequence_hash =
                    self.blocks.last().map(|b| b.sequence_hash());
                // salt_hash and block_size remain the same for current_block
            }
        }
        Ok(())
    }

    /// Removes the last `count` tokens from the sequence.
    ///
    /// This is a convenience method that calculates the required length and calls [`truncate`].
    ///
    /// # Arguments
    ///
    /// * `count` - The number of tokens to remove from the end.
    ///
    /// # Returns
    ///
    /// * `Ok(())` - If the tokens were successfully removed.
    /// * `Err(TokenBlockError::InsufficientTokens)` - If `count` is greater than or equal to
    ///   the total number of tokens in the sequence.
    pub fn unwind(&mut self, count: usize) -> Result<(), TokenBlockError> {
        let current_total_len = self.total_tokens();
        if count > current_total_len {
            // Allow count == current_total_len, which truncates to 0.
            return Err(TokenBlockError::InsufficientTokens);
        }

        // number of tokens remaining in the sequence after undoing the given count
        let len = current_total_len - count;
        self.truncate(len)
    }

    /// Removes the last token from the sequence and returns it, or [`None`] if it is empty.
    ///
    /// This operation is analogous to `Vec::pop`.
    ///
    /// # Returns
    ///
    /// * `Some(Token)` - The last token, if the sequence was not empty.
    /// * `None` - If the sequence was empty.
    pub fn pop(&mut self) -> Option<Token> {
        let current_total_len = self.total_tokens();
        if current_total_len == 0 {
            return None;
        }

        // Determine the last token. It must be in the current_block if current_block is not empty.
        // If current_block is empty, it must be the last token of the last full block.
        let last_token = if !self.current_block.tokens.is_empty() {
            // Last token is in the partial block
            *self
                .current_block
                .tokens
                .last()
                .expect("Current block checked for non-empty")
        } else {
            // Current block is empty, sequence is not. Must be in the last full block.
            let last_block = self
                .blocks
                .last()
                .expect("Sequence is not empty but has no blocks and empty current block?");
            *last_block
                .tokens()
                .last()
                .expect("Last block cannot be empty")
        };

        // Truncate the sequence by one element.
        // We expect this to succeed since we know the length > 0.
        match self.truncate(current_total_len - 1) {
            Ok(_) => Some(last_token),
            Err(_) => {
                // This should be logically impossible if total_tokens() and truncate() are correct.
                // Panic in debug, return None in release as a fallback, though it indicates a bug.
                debug_assert!(
                    false,
                    "truncate failed unexpectedly after checking length in pop"
                );
                None
            }
        }
    }

    /// Returns a slice containing all the completed [`TokenBlock`]s in the sequence.
    pub fn blocks(&self) -> &[TokenBlock] {
        &self.blocks
    }

    /// Returns a reference to the last completed [`TokenBlock`] in the sequence, if any.
    pub fn last_complete_block(&self) -> Option<&TokenBlock> {
        self.blocks.last()
    }

    /// Returns a reference to the current [`PartialTokenBlock`] where new tokens are added.
    pub fn current_block(&self) -> &PartialTokenBlock {
        &self.current_block
    }

    /// Consumes the sequence and returns its parts: a `Vec` of completed blocks and the final partial block.
    pub fn into_parts(self) -> (Vec<TokenBlock>, PartialTokenBlock) {
        (self.blocks, self.current_block)
    }

    /// Returns the [`SaltHash`] used for this sequence.
    pub fn salt_hash(&self) -> SaltHash {
        self.salt_hash
    }

    /// Returns the total number of tokens in the sequence (sum of tokens in all completed blocks
    /// plus tokens in the current partial block).
    pub fn total_tokens(&self) -> usize {
        let block_size = self.current_block.block_size;
        (self.blocks.len() * block_size) + self.current_block.len()
    }

    /// Splits a [`Tokens`] object into a vector of completed blocks and a final partial block.
    ///
    /// This is primarily used internally by [`TokenBlockSequence::new`] but can be used externally.
    ///
    /// # Arguments
    ///
    /// * `tokens` - The [`Tokens`] to split.
    /// * `block_size` - The size of each block.
    /// * `salt_hash` - The [`SaltHash`] to use for hashing.
    ///
    /// # Returns
    ///
    /// A tuple containing `(Vec<TokenBlock>, PartialTokenBlock)`.
    ///
    /// # Panics
    ///
    /// Panics if `block_size` is 0.
    pub fn split_tokens(
        tokens: &[Token],
        block_size: usize,
        salt_hash: u64,
    ) -> (Vec<TokenBlock>, PartialTokenBlock) {
        assert!(block_size > 0, "block_size must be greater than 0");
        // Use Rayon for parallel computation of block chunks (hashes)
        let chunks: Vec<TokenBlockChunk> = tokens
            .as_ref()
            .par_chunks_exact(block_size)
            .map(|chunk| TokenBlockChunk::from_tokens(chunk, salt_hash))
            .collect();

        let mut result_blocks = Vec::with_capacity(chunks.len());
        let mut last_sequence_hash: Option<SequenceHash> = None;

        // Sequentially combine chunks to compute sequence hashes
        for chunk in chunks {
            let new_block = TokenBlock::from_chunk(chunk, last_sequence_hash);
            last_sequence_hash = Some(new_block.sequence_hash());
            result_blocks.push(new_block);
        }

        // Handle any remaining tokens
        let remainder = tokens.as_ref().chunks_exact(block_size).remainder();

        let current_block = PartialTokenBlock {
            tokens: remainder.into(),
            block_size,
            salt_hash,
            // Parent hash is the sequence hash of the last *full* block computed
            parent_sequence_hash: last_sequence_hash,
        };

        (result_blocks, current_block)
    }
}

#[cfg(test)]
mod tests {
    use super::*;
    use bytemuck::cast_slice;

    // Helper to create a sequence for testing
    fn create_test_sequence(
        initial_tokens: &[Token],
        block_size: usize,
        salt_hash: Option<SaltHash>,
    ) -> TokenBlockSequence {
        TokenBlockSequence::new(Tokens::from(initial_tokens), block_size, salt_hash)
    }

    // Helper to get expected hashes (replace with actual calculated values if needed)
    const TEST_SALT_HASH: SaltHash = 1337;
    const HASH_1_4: BlockHash = 14643705804678351452; // hash([1,2,3,4], 1337)
    const SEQ_HASH_1_4: SequenceHash = HASH_1_4;
    const HASH_5_8: BlockHash = 16777012769546811212; // hash([5,6,7,8], 1337)
    const SEQ_HASH_5_8: SequenceHash = 4945711292740353085; // hash([SEQ_HASH_1_4, HASH_5_8], 1337)
    const HASH_9_12: BlockHash = 483935686894639516; // hash([9,10,11,12], 1337)
    const SEQ_HASH_9_12: SequenceHash = 12583592247330656132; // hash([SEQ_HASH_5_8, HASH_9_12], 1337)

    #[test]
    fn test_validate_hash_constants() {
        let salt = TEST_SALT_HASH;

        // Block 1: [1, 2, 3, 4]
        let tokens_1_4 = &[1u32, 2, 3, 4];
        let computed_hash_1_4 = compute_hash_v2(cast_slice(tokens_1_4), salt);
        assert_eq!(computed_hash_1_4, HASH_1_4, "Mismatch for HASH_1_4");
        // First block's sequence hash is its block hash
        assert_eq!(computed_hash_1_4, SEQ_HASH_1_4, "Mismatch for SEQ_HASH_1_4");

        // Block 2: [5, 6, 7, 8]
        let tokens_5_8 = &[5u32, 6, 7, 8];
        let computed_hash_5_8 = compute_hash_v2(cast_slice(tokens_5_8), salt);
        assert_eq!(computed_hash_5_8, HASH_5_8, "Mismatch for HASH_5_8");
        let computed_seq_hash_5_8 = compute_hash_v2(cast_slice(&[SEQ_HASH_1_4, HASH_5_8]), salt);
        assert_eq!(
            computed_seq_hash_5_8, SEQ_HASH_5_8,
            "Mismatch for SEQ_HASH_5_8"
        );

        // Block 3: [9, 10, 11, 12]
        let tokens_9_12 = &[9u32, 10, 11, 12];
        let computed_hash_9_12 = compute_hash_v2(cast_slice(tokens_9_12), salt);
        assert_eq!(computed_hash_9_12, HASH_9_12, "Mismatch for HASH_9_12");
        let computed_seq_hash_9_12 = compute_hash_v2(cast_slice(&[SEQ_HASH_5_8, HASH_9_12]), salt);
        assert_eq!(
            computed_seq_hash_9_12, SEQ_HASH_9_12,
            "Mismatch for SEQ_HASH_9_12"
        );
    }

    #[test]
    fn test_tokens_from() {
        let vec_u32: Vec<u32> = vec![1, 2, 3];
        let tokens_u32: Tokens = vec_u32.clone().into();
        assert_eq!(tokens_u32.0, vec_u32);

        let slice_u32: &[u32] = &[4, 5];
        let tokens_slice_u32: Tokens = slice_u32.into();
        assert_eq!(tokens_slice_u32.0, vec![4, 5]);

        let vec_i32: Vec<i32> = vec![-1, 0, 1]; // Note: -1 becomes large u32
        let tokens_i32: Tokens = vec_i32.into();
        assert_eq!(tokens_i32.0, vec![u32::MAX, 0, 1]);

        let slice_i32: &[i32] = &[100, 200];
        let tokens_slice_i32: Tokens = slice_i32.into();
        assert_eq!(tokens_slice_i32.0, vec![100, 200]);

        let into_vec: Vec<u32> = tokens_slice_i32.into();
        assert_eq!(into_vec, vec![100, 200]);
    }

    #[test]
    fn test_tokens_equality() {
        let tokens = Tokens::from(vec![1, 2, 3]);
        assert_eq!(tokens, vec![1, 2, 3]);
        assert_eq!(vec![1, 2, 3], tokens);
        assert_eq!(tokens, &[1, 2, 3][..]);
        assert_eq!(&[1, 2, 3][..], tokens);
        assert_eq!(tokens, Tokens::from(vec![1, 2, 3]));
        assert_ne!(tokens, Tokens::from(vec![1, 2, 4]));
    }

    #[test]
    fn test_tokens_deref_asref() {
        let tokens = Tokens::from(vec![10, 20, 30]);

        // Deref to &[Token]
        assert_eq!(tokens.len(), 3);
        assert_eq!(tokens[1], 20);
        let slice: &[Token] = &tokens;
        assert_eq!(slice, &[10, 20, 30]);

        // AsRef<[Token]>
        let as_ref_slice: &[Token] = tokens.as_ref();
        assert_eq!(as_ref_slice, &[10, 20, 30]);

        // Borrow<[Token]>
        let borrowed_slice: &[Token] = std::borrow::Borrow::borrow(&tokens);
        assert_eq!(borrowed_slice, &[10, 20, 30]);
    }

    #[test]
    fn test_tokens_into_sequence() {
        let tokens = Tokens::from(vec![1, 2, 3, 4, 5]);
        let seq = tokens.into_sequence(3, Some(TEST_SALT_HASH));
        assert_eq!(seq.blocks().len(), 1);
        assert_eq!(seq.blocks[0].tokens().as_ref(), &[1, 2, 3]);
        assert_eq!(seq.current_block().tokens().as_ref(), &[4, 5]);
        assert_eq!(seq.salt_hash(), TEST_SALT_HASH);
    }

    #[test]
    fn test_partial_block_ops() {
        let mut partial = PartialTokenBlock::create_sequence_root(3, TEST_SALT_HASH);
        assert_eq!(partial.len(), 0);
        assert_eq!(partial.remaining(), 3);
        assert!(partial.is_empty());

        // Push tokens
        assert!(partial.push_token(1).is_ok());
        assert_eq!(partial.len(), 1);
        assert_eq!(partial.remaining(), 2);
        let remaining = partial.push_tokens(Tokens::from(vec![2, 3, 4]));
        assert_eq!(partial.len(), 3);
        assert_eq!(partial.remaining(), 0);
        assert_eq!(remaining.as_ref(), &[4]); // Token 4 didn't fit
        assert_eq!(partial.tokens().as_ref(), &[1, 2, 3]);

        // Push when full
        assert_eq!(partial.push_token(5), Err(TokenBlockError::Full));
        let remaining_full = partial.push_tokens(Tokens::from(vec![5]));
        assert_eq!(remaining_full.as_ref(), &[5]);

        // Pop tokens
        assert!(partial.pop_token().is_ok());
        assert_eq!(partial.len(), 2);
        assert_eq!(partial.tokens().as_ref(), &[1, 2]);
        assert!(partial.pop_tokens(2).is_ok());
        assert!(partial.is_empty());

        // Pop when empty
        assert_eq!(partial.pop_token(), Err(TokenBlockError::Empty));
        assert_eq!(
            partial.pop_tokens(1),
            Err(TokenBlockError::InsufficientTokens)
        );

        // Commit incomplete
        assert!(partial.push_token(10).is_ok());
        assert_eq!(partial.commit(), Err(TokenBlockError::Incomplete));

        // Commit complete
        assert!(partial.push_token(11).is_ok());
        assert!(partial.push_token(12).is_ok());
        assert_eq!(partial.len(), 3);
        let commit_result = partial.commit();
        assert!(commit_result.is_ok());
        let committed_block = commit_result.unwrap();
        assert_eq!(committed_block.tokens().as_ref(), &[10, 11, 12]);

        // Check state after commit (partial block is now the next one)
        assert!(partial.is_empty());
        assert_eq!(
            partial.parent_sequence_hash,
            Some(committed_block.sequence_hash())
        );
        assert_eq!(partial.block_size, 3);
    }

    #[test]
    fn test_token_block_creation_and_hashes() {
        let salt = TEST_SALT_HASH;
        let tokens1 = Tokens::from(vec![1, 2, 3, 4]);
        let chunk1 = TokenBlockChunk::new(tokens1.clone(), salt);
        let block1 = TokenBlock::from_chunk(chunk1, None);

        assert_eq!(block1.tokens(), &tokens1);
        assert_eq!(block1.salt_hash(), salt);
        assert_eq!(block1.parent_sequence_hash(), None);
        assert_eq!(block1.block_hash(), HASH_1_4);
        assert_eq!(block1.sequence_hash(), SEQ_HASH_1_4); // First block seq_hash == block_hash

        let tokens2 = Tokens::from(vec![5, 6, 7, 8]);
        let chunk2 = TokenBlockChunk::new(tokens2.clone(), salt);
        let block2 = TokenBlock::from_chunk(chunk2, block1.parent_sequence_hash()); // Incorrect parent
                                                                                    // Sequence hash should differ if parent is wrong
        assert_ne!(block2.sequence_hash(), SEQ_HASH_5_8);

        let chunk2_correct = TokenBlockChunk::new(tokens2.clone(), salt);
        let block2_correct = TokenBlock::from_chunk(chunk2_correct, Some(block1.sequence_hash()));

        assert_eq!(block2_correct.tokens(), &tokens2);
        assert_eq!(block2_correct.salt_hash(), salt);
        assert_eq!(
            block2_correct.parent_sequence_hash(),
            Some(block1.sequence_hash())
        );
        assert_eq!(block2_correct.block_hash(), HASH_5_8);
        assert_eq!(block2_correct.sequence_hash(), SEQ_HASH_5_8);
    }

    #[test]
    fn test_new_sequence() {
        // Empty initial tokens
        let seq_empty = create_test_sequence(&[], 4, Some(TEST_SALT_HASH));
        assert!(seq_empty.blocks().is_empty());
        assert!(seq_empty.current_block().is_empty());
        assert_eq!(seq_empty.total_tokens(), 0);
        assert_eq!(seq_empty.salt_hash(), TEST_SALT_HASH);
        assert_eq!(seq_empty.current_block().parent_sequence_hash, None);

        // Less than one block
        let seq_partial = create_test_sequence(&[1, 2], 4, Some(TEST_SALT_HASH));
        assert!(seq_partial.blocks().is_empty());
        assert_eq!(seq_partial.current_block().tokens().as_ref(), &[1, 2]);
        assert_eq!(seq_partial.total_tokens(), 2);
        assert_eq!(seq_partial.current_block().parent_sequence_hash, None);

        // Exactly one block
        let seq_one_block = create_test_sequence(&[1, 2, 3, 4], 4, Some(TEST_SALT_HASH));
        assert_eq!(seq_one_block.blocks().len(), 1);
        assert!(seq_one_block.current_block().is_empty());
        assert_eq!(seq_one_block.total_tokens(), 4);
        assert_eq!(seq_one_block.blocks[0].tokens().as_ref(), &[1, 2, 3, 4]);
        assert_eq!(seq_one_block.blocks[0].sequence_hash(), SEQ_HASH_1_4);
        assert_eq!(
            seq_one_block.current_block().parent_sequence_hash,
            Some(SEQ_HASH_1_4)
        );

        // More than one block
        let seq_multi = create_test_sequence(&[1, 2, 3, 4, 5, 6, 7, 8, 9], 4, Some(TEST_SALT_HASH));
        assert_eq!(seq_multi.blocks().len(), 2);
        assert_eq!(seq_multi.current_block().tokens().as_ref(), &[9]);
        assert_eq!(seq_multi.total_tokens(), 9);
        assert_eq!(seq_multi.blocks[0].sequence_hash(), SEQ_HASH_1_4);
        assert_eq!(seq_multi.blocks[1].sequence_hash(), SEQ_HASH_5_8);
        assert_eq!(
            seq_multi.current_block().parent_sequence_hash,
            Some(SEQ_HASH_5_8)
        );

        // No salt hash
        let seq_no_salt = create_test_sequence(&[1, 2, 3, 4, 5], 4, None);
        assert_eq!(seq_no_salt.salt_hash(), 0);
        assert_eq!(seq_no_salt.blocks().len(), 1);
        assert_ne!(seq_no_salt.blocks[0].block_hash(), HASH_1_4); // Hash differs with salt 0
        assert_eq!(seq_no_salt.current_block().tokens().as_ref(), &[5]);
    }

    #[test]
    #[should_panic]
    fn test_new_sequence_zero_block_size() {
        let _ = create_test_sequence(&[1], 0, None);
    }

    #[test]
    fn test_append_single_token() {
        let mut sequence =
            create_test_sequence(&[1, 2, 3, 4, 5, 6, 7, 8, 9, 10], 4, Some(TEST_SALT_HASH));
        assert_eq!(sequence.blocks().len(), 2);
        assert_eq!(sequence.current_block().tokens.len(), 2);
        assert_eq!(sequence.current_block().tokens, vec![9, 10]);
        assert_eq!(
            sequence.current_block().parent_sequence_hash,
            Some(SEQ_HASH_5_8)
        );

        // Append token 11 - should not complete a block
        let completed_idx = sequence.append(11).unwrap();
        assert_eq!(completed_idx, None);
        assert_eq!(sequence.blocks().len(), 2);
        assert_eq!(sequence.current_block().tokens.as_ref(), &[9, 10, 11]);

        // Append token 12 - should complete block 2 (index 2)
        let completed_idx = sequence.append(12).unwrap();
        assert_eq!(completed_idx, None); // Lazy commit: extend returns None
        assert_eq!(sequence.blocks().len(), 2); // Block 2 not added yet
        assert_eq!(sequence.current_block.tokens.as_ref(), &[9, 10, 11, 12]); // Current block is now full
        assert_eq!(sequence.current_block.remaining(), 0);
        assert_eq!(
            sequence.current_block().parent_sequence_hash,
            Some(SEQ_HASH_5_8)
        ); // Still linked to block 1

        // Append token 13 - should not complete a block
        // NOW appending 13 should first commit block 2, then add 13 to the new current
        let completed_idx_13 = sequence.append(13).unwrap();
        assert_eq!(completed_idx_13, Some(2)); // Block 2 (index 2) was completed by this append
        assert_eq!(sequence.blocks.len(), 3); // Now 3 blocks committed
        assert_eq!(sequence.blocks[2].tokens().as_ref(), &[9, 10, 11, 12]); // Verify committed block 2
        assert_eq!(sequence.blocks[2].sequence_hash(), SEQ_HASH_9_12);
        assert_eq!(sequence.current_block.tokens.as_ref(), &[13]); // New current block has 13
        assert_eq!(sequence.current_block.remaining(), 3);
        assert_eq!(
            sequence.current_block.parent_sequence_hash,
            Some(SEQ_HASH_9_12)
        ); // Linked to new block 2
    }

    #[test]
    fn test_extend() {
        let block_size = 4;
        let salt_hash = Some(TEST_SALT_HASH);

        // Case 1: Extend less than block size
        let mut seq1 = create_test_sequence(&[], block_size, salt_hash);
        let tokens1 = Tokens::from(vec![1, 2]);
        let completed1 = seq1.extend(tokens1).unwrap();
        assert_eq!(completed1, None); // No blocks completed
        assert_eq!(seq1.blocks.len(), 0);
        assert_eq!(seq1.current_block.tokens.as_ref(), &[1, 2]);
        assert_eq!(seq1.current_block.remaining(), 2);

        // Case 2: Extend exactly block size
        let mut seq2 = create_test_sequence(&[], block_size, salt_hash);
        let tokens2 = Tokens::from(vec![1, 2, 3, 4]);
        let completed2 = seq2.extend(tokens2).unwrap();
        assert_eq!(completed2, None); // Block is full but not committed yet
        assert_eq!(seq2.blocks.len(), 0); // No blocks committed
        assert_eq!(seq2.current_block.tokens.as_ref(), &[1, 2, 3, 4]); // Current block is full
        assert_eq!(seq2.current_block.remaining(), 0);
        assert_eq!(seq2.current_block.parent_sequence_hash, None); // Still the root block

        // Case 3: Extend more than block size, less than two blocks
        let mut seq3 = create_test_sequence(&[], block_size, salt_hash);
        let tokens3 = Tokens::from(vec![1, 2, 3, 4, 5, 6]);
        let completed3 = seq3.extend(tokens3).unwrap();
        assert_eq!(completed3, Some(0..1)); // Block at index 0 completed
        assert_eq!(seq3.blocks.len(), 1);
        assert_eq!(seq3.current_block.tokens.as_ref(), &[5, 6]); // Partial block has remainder
        assert_eq!(seq3.blocks[0].tokens().as_ref(), &[1, 2, 3, 4]);
        assert_eq!(seq3.current_block.parent_sequence_hash, Some(SEQ_HASH_1_4));
        assert_eq!(seq3.current_block.remaining(), 2);

        // Case 4: Extend exactly two blocks
        let mut seq4 = create_test_sequence(&[], block_size, salt_hash);
        let tokens4 = Tokens::from(vec![1, 2, 3, 4, 5, 6, 7, 8]);
        let completed4 = seq4.extend(tokens4).unwrap();
        assert_eq!(completed4, Some(0..1)); // Only block 0 is committed
        assert_eq!(seq4.blocks.len(), 1); // Only 1 block committed
        assert_eq!(seq4.current_block.tokens.as_ref(), &[5, 6, 7, 8]); // Current block holds the second block's tokens
        assert_eq!(seq4.current_block.remaining(), 0); // Current block is full
        assert_eq!(seq4.blocks[0].tokens().as_ref(), &[1, 2, 3, 4]);
        assert_eq!(seq4.blocks[0].sequence_hash(), SEQ_HASH_1_4);
        assert_eq!(seq4.current_block.parent_sequence_hash, Some(SEQ_HASH_1_4)); // Parent is the first block

        // Case 5: Extend multiple times, completing blocks across calls
        let mut seq5 = create_test_sequence(&[], block_size, salt_hash);
        let tokens5a = Tokens::from(vec![1, 2]);
        let completed5a = seq5.extend(tokens5a).unwrap();
        assert_eq!(completed5a, None);
        assert_eq!(seq5.blocks.len(), 0);
        assert_eq!(seq5.current_block.tokens.as_ref(), &[1, 2]);

        let tokens5b = Tokens::from(vec![3, 4, 5]);
        let completed5b = seq5.extend(tokens5b).unwrap();
        assert_eq!(completed5b, Some(0..1)); // Block at index 0 completed
        assert_eq!(seq5.blocks.len(), 1);
        assert_eq!(seq5.current_block.tokens.as_ref(), &[5]);
        assert_eq!(seq5.blocks[0].tokens().as_ref(), &[1, 2, 3, 4]);
        assert_eq!(seq5.current_block.parent_sequence_hash, Some(SEQ_HASH_1_4));
        assert_eq!(seq5.current_block.remaining(), 3);

        let tokens5c = Tokens::from(vec![6, 7, 8, 9, 10]);
        let completed5c = seq5.extend(tokens5c).unwrap();
        assert_eq!(completed5c, Some(1..2)); // Block at index 1 completed
        assert_eq!(seq5.blocks.len(), 2);
        assert_eq!(seq5.current_block.tokens.as_ref(), &[9, 10]);
        assert_eq!(seq5.blocks[1].tokens().as_ref(), &[5, 6, 7, 8]);
        assert_eq!(seq5.current_block.parent_sequence_hash, Some(SEQ_HASH_5_8));
        assert_eq!(seq5.current_block.remaining(), 2);

        // Case 6: Extend empty tokens
        let mut seq6 = create_test_sequence(&[1], block_size, salt_hash);
        let completed6 = seq6.extend(Tokens::default()).unwrap();
        assert_eq!(completed6, None);
        assert_eq!(seq6.blocks.len(), 0);
        assert_eq!(seq6.current_block.tokens.as_ref(), &[1]);
        assert_eq!(seq6.total_tokens(), 1);

        // Case 7: Extend fills current exactly, no remainder
        let mut seq7 = create_test_sequence(&[1, 2], block_size, salt_hash);
        let tokens7 = Tokens::from(vec![3, 4]);
        let completed7 = seq7.extend(tokens7).unwrap();
        assert_eq!(completed7, None); // Block is full but not committed yet
        assert_eq!(seq7.blocks.len(), 0);
        assert_eq!(seq7.current_block.tokens.as_ref(), &[1, 2, 3, 4]); // Current block is full
        assert_eq!(seq7.current_block.remaining(), 0);
        assert_eq!(seq7.total_tokens(), 4);
        assert_eq!(seq7.current_block.parent_sequence_hash, None); // Still the root block
    }

    #[test]
    fn test_truncate() {
        let block_size = 4;
        let salt_hash = Some(TEST_SALT_HASH);
        let initial_tokens = &[1, 2, 3, 4, 5, 6, 7, 8, 9, 10]; // 10 tokens

        // Case 1: Truncate within current block (len 9)
        let mut seq1 = create_test_sequence(initial_tokens, block_size, salt_hash);
        assert!(seq1.truncate(9).is_ok());
        assert_eq!(seq1.total_tokens(), 9);
        assert_eq!(seq1.blocks().len(), 2);
        assert_eq!(seq1.current_block().tokens.as_ref(), &[9]);
        assert_eq!(
            seq1.current_block().parent_sequence_hash,
            Some(SEQ_HASH_5_8)
        );

        // Case 2: Truncate to exact block boundary (len 8)
        let mut seq2 = create_test_sequence(initial_tokens, block_size, salt_hash);
        assert!(seq2.truncate(8).is_ok());
        assert_eq!(seq2.total_tokens(), 8);
        assert_eq!(seq2.blocks().len(), 2);
        assert!(seq2.current_block().tokens.is_empty());
        assert_eq!(
            seq2.current_block().parent_sequence_hash,
            Some(SEQ_HASH_5_8)
        );

        // Case 3: Truncate into last full block (len 7)
        let mut seq3 = create_test_sequence(initial_tokens, block_size, salt_hash);
        assert!(seq3.truncate(7).is_ok());
        assert_eq!(seq3.total_tokens(), 7);
        assert_eq!(seq3.blocks().len(), 1); // Block [5,6,7,8] removed conceptually
        assert_eq!(seq3.current_block().tokens.as_ref(), &[5, 6, 7]); // Kept 3 from [5,6,7,8]
        assert_eq!(
            seq3.current_block().parent_sequence_hash,
            Some(SEQ_HASH_1_4)
        ); // Parent is hash of [1,2,3,4]
        assert_eq!(seq3.blocks()[0].tokens().as_ref(), &[1, 2, 3, 4]);

        // Case 4: Truncate removing full block(s) exactly (len 4)
        let mut seq4 = create_test_sequence(initial_tokens, block_size, salt_hash);
        assert!(seq4.truncate(4).is_ok());
        assert_eq!(seq4.total_tokens(), 4);
        assert_eq!(seq4.blocks().len(), 1); // Block [5,6,7,8] removed
        assert!(seq4.current_block().tokens.is_empty()); // New partial based on block [1,2,3,4]
        assert_eq!(
            seq4.current_block().parent_sequence_hash,
            Some(SEQ_HASH_1_4)
        );
        assert_eq!(seq4.blocks()[0].tokens().as_ref(), &[1, 2, 3, 4]);

        // Case 5: Truncate into first block (len 3)
        let mut seq5 = create_test_sequence(initial_tokens, block_size, salt_hash);
        assert!(seq5.truncate(3).is_ok());
        assert_eq!(seq5.total_tokens(), 3);
        assert!(seq5.blocks().is_empty()); // Both blocks removed conceptually
        assert_eq!(seq5.current_block().tokens.as_ref(), &[1, 2, 3]); // Kept 3 from [1,2,3,4]
        assert_eq!(seq5.current_block().parent_sequence_hash, None); // No parent

        // Case 6: Truncate to zero length (len 0)
        let mut seq6 = create_test_sequence(initial_tokens, block_size, salt_hash);
        assert!(seq6.truncate(0).is_ok());
        assert_eq!(seq6.total_tokens(), 0);
        assert!(seq6.blocks().is_empty());
        assert!(seq6.current_block().tokens.is_empty());
        assert_eq!(seq6.current_block().parent_sequence_hash, None);

        // Case 7: Truncate to length greater than current (len 11)
        let mut seq7 = create_test_sequence(initial_tokens, block_size, salt_hash);
        let original_state = (seq7.blocks.clone(), seq7.current_block.tokens.clone()); // Clone for state check
        assert!(seq7.truncate(11).is_ok()); // Should have no effect
        assert_eq!(seq7.total_tokens(), 10);
        assert_eq!(seq7.blocks, original_state.0);
        assert_eq!(seq7.current_block.tokens, original_state.1);

        // Case 8: Truncate to current length (len 10)
        let mut seq8 = create_test_sequence(initial_tokens, block_size, salt_hash);
        let original_state = (seq8.blocks.clone(), seq8.current_block.tokens.clone());
        assert!(seq8.truncate(10).is_ok());
        assert_eq!(seq8.total_tokens(), 10);
        assert_eq!(seq8.blocks, original_state.0);
        assert_eq!(seq8.current_block.tokens, original_state.1);

        // Case 9: Truncate an empty sequence to 0
        let mut seq9 = create_test_sequence(&[], block_size, salt_hash);
        assert!(seq9.truncate(0).is_ok());
        assert_eq!(seq9.total_tokens(), 0);
        assert!(seq9.blocks().is_empty());
        assert!(seq9.current_block().tokens.is_empty());

        // Case 10: Truncate on exact block boundary when current is empty (len 4)
        let tokens10 = &[1, 2, 3, 4, 5, 6, 7, 8]; // 8 tokens
        let mut seq10 = create_test_sequence(tokens10, block_size, salt_hash);
        assert_eq!(seq10.total_tokens(), 8);
        assert!(seq10.current_block().is_empty());
        assert!(seq10.truncate(4).is_ok()); // Remove block [5, 6, 7, 8]
        assert_eq!(seq10.total_tokens(), 4);
        assert_eq!(seq10.blocks().len(), 1);
        assert!(seq10.current_block().tokens.is_empty());
        assert_eq!(
            seq10.current_block().parent_sequence_hash,
            Some(SEQ_HASH_1_4)
        );

        // Case 11: Truncate into first block when current is empty (len 3)
        let tokens11 = &[1, 2, 3, 4, 5, 6, 7, 8]; // 8 tokens
        let mut seq11 = create_test_sequence(tokens11, block_size, salt_hash);
        assert!(seq11.truncate(3).is_ok()); // Pop block [5,6,7,8] + 1 from [1,2,3,4]
        assert_eq!(seq11.total_tokens(), 3);
        assert!(seq11.blocks().is_empty());
        assert_eq!(seq11.current_block().tokens.as_ref(), &[1, 2, 3]); // Kept 3 from [1,2,3,4]
        assert_eq!(seq11.current_block().parent_sequence_hash, None);
    }

    #[test]
    fn test_unwind() {
        let block_size = 4;
        let salt_hash = Some(TEST_SALT_HASH);
        let initial_tokens = &[1, 2, 3, 4, 5, 6, 7, 8, 9, 10]; // 10 tokens

        // Unwind 0
        let mut seq = create_test_sequence(initial_tokens, block_size, salt_hash);
        assert!(seq.unwind(0).is_ok());
        assert_eq!(seq.total_tokens(), 10);

        // Unwind 1
        let mut seq = create_test_sequence(initial_tokens, block_size, salt_hash);
        assert!(seq.unwind(1).is_ok());
        assert_eq!(seq.total_tokens(), 9);
        assert_eq!(seq.current_block.tokens.as_ref(), &[9]);

        // Unwind 3 (crosses boundary)
        let mut seq = create_test_sequence(initial_tokens, block_size, salt_hash);
        assert!(seq.unwind(3).is_ok());
        assert_eq!(seq.total_tokens(), 7);
        assert_eq!(seq.blocks.len(), 1);
        assert_eq!(seq.current_block.tokens.as_ref(), &[5, 6, 7]);

        // Unwind all (10)
        let mut seq = create_test_sequence(initial_tokens, block_size, salt_hash);
        assert!(seq.unwind(10).is_ok());
        assert_eq!(seq.total_tokens(), 0);
        assert!(seq.blocks.is_empty());
        assert!(seq.current_block.is_empty());

        // Unwind more than available (11)
        let mut seq = create_test_sequence(initial_tokens, block_size, salt_hash);
        assert_eq!(seq.unwind(11), Err(TokenBlockError::InsufficientTokens));
        assert_eq!(seq.total_tokens(), 10); // State unchanged

        // Unwind from empty
        let mut seq_empty = create_test_sequence(&[], block_size, salt_hash);
        assert_eq!(
            seq_empty.unwind(1),
            Err(TokenBlockError::InsufficientTokens)
        );
    }

    #[test]
    fn test_pop() {
        let block_size = 4;
        let salt_hash = Some(TEST_SALT_HASH);
        let initial_tokens = &[1, 2, 3, 4, 5, 6, 7, 8, 9, 10]; // 10 tokens

        let mut seq = create_test_sequence(initial_tokens, block_size, salt_hash);

        // Pop 10
        assert_eq!(seq.pop(), Some(10));
        assert_eq!(seq.total_tokens(), 9);
        assert_eq!(seq.current_block.tokens.as_ref(), &[9]);
        assert_eq!(seq.blocks.len(), 2);

        // Pop 9
        assert_eq!(seq.pop(), Some(9));
        assert_eq!(seq.total_tokens(), 8);
        assert!(seq.current_block.is_empty());
        assert_eq!(seq.blocks.len(), 2);
        assert_eq!(seq.current_block.parent_sequence_hash, Some(SEQ_HASH_5_8));

        // Pop 8 (crosses boundary)
        assert_eq!(seq.pop(), Some(8));
        assert_eq!(seq.total_tokens(), 7);
        assert_eq!(seq.current_block.tokens.as_ref(), &[5, 6, 7]);
        assert_eq!(seq.blocks.len(), 1);
        assert_eq!(seq.current_block.parent_sequence_hash, Some(SEQ_HASH_1_4));

        // Pop remaining partial (7, 6, 5)
        assert_eq!(seq.pop(), Some(7));
        assert_eq!(seq.pop(), Some(6));
        assert_eq!(seq.pop(), Some(5));
        assert_eq!(seq.total_tokens(), 4);
        assert!(seq.current_block.is_empty());
        assert_eq!(seq.blocks.len(), 1);
        assert_eq!(seq.current_block.parent_sequence_hash, Some(SEQ_HASH_1_4));

        // Pop 4 (crosses boundary)
        assert_eq!(seq.pop(), Some(4));
        assert_eq!(seq.total_tokens(), 3);
        assert_eq!(seq.current_block.tokens.as_ref(), &[1, 2, 3]);
        assert!(seq.blocks.is_empty());
        assert_eq!(seq.current_block.parent_sequence_hash, None);

        // Pop 3, 2, 1
        assert_eq!(seq.pop(), Some(3));
        assert_eq!(seq.pop(), Some(2));
        assert_eq!(seq.pop(), Some(1));
        assert_eq!(seq.total_tokens(), 0);
        assert!(seq.current_block.is_empty());
        assert!(seq.blocks.is_empty());

        // Pop from empty
        assert_eq!(seq.pop(), None);
        assert_eq!(seq.total_tokens(), 0);
    }

    #[test]
    fn test_total_tokens() {
        let block_size = 3;
        let salt_hash = Some(TEST_SALT_HASH);

        let mut seq = create_test_sequence(&[], block_size, salt_hash);
        assert_eq!(seq.total_tokens(), 0);

        seq.extend(Tokens::from(vec![1, 2])).unwrap();
        assert_eq!(seq.total_tokens(), 2);

        seq.append(3).unwrap(); // Completes block 0
        assert_eq!(seq.total_tokens(), 3);

        seq.extend(Tokens::from(vec![4, 5, 6, 7])).unwrap(); // Completes block 1, partial [7]
        assert_eq!(seq.total_tokens(), 7);

        seq.pop().unwrap(); // Removes 7
        assert_eq!(seq.total_tokens(), 6);

        seq.truncate(4).unwrap(); // Keep [1,2,3,4]
        assert_eq!(seq.total_tokens(), 4);

        seq.unwind(2).unwrap(); // Keep [1,2]
        assert_eq!(seq.total_tokens(), 2);
    }

    #[test]
    fn test_push_tokens_partial_block() {
        let mut partial = PartialTokenBlock::create_sequence_root(4, 1337);

        let tokens = Tokens(vec![1, 2, 3, 4, 5, 6, 7, 8, 9, 10]);

        let remaining = partial.push_tokens(tokens);
        assert_eq!(partial.tokens.len(), 4);
        assert_eq!(remaining.len(), 6);
    }
}<|MERGE_RESOLUTION|>--- conflicted
+++ resolved
@@ -13,11 +13,8 @@
 // See the License for the specific language governing permissions and
 // limitations under the License.
 
-<<<<<<< HEAD
-=======
 #![allow(dead_code)]
 
->>>>>>> 02484e7f
 //! Types and utilities for handling sequences of tokens, including block creation and hashing.
 
 use bytemuck::cast_slice;
@@ -113,7 +110,6 @@
 impl PartialEq<Vec<Token>> for Tokens {
     fn eq(&self, other: &Vec<Token>) -> bool {
         self.0 == *other
-<<<<<<< HEAD
     }
 }
 
@@ -141,35 +137,6 @@
     }
 }
 
-=======
-    }
-}
-
-impl PartialEq<Tokens> for Vec<Token> {
-    fn eq(&self, other: &Tokens) -> bool {
-        *self == other.0
-    }
-}
-
-impl PartialEq<[Token]> for Tokens {
-    fn eq(&self, other: &[Token]) -> bool {
-        self.0.as_slice() == other
-    }
-}
-
-impl PartialEq<Tokens> for &[Token] {
-    fn eq(&self, other: &Tokens) -> bool {
-        *self == other.0.as_slice()
-    }
-}
-
-impl PartialEq for Tokens {
-    fn eq(&self, other: &Self) -> bool {
-        self.0 == other.0
-    }
-}
-
->>>>>>> 02484e7f
 // Add PartialEq<&[T]> where T: Into<Token> + Copy could be more general,
 // but specifically implementing for &[Token] is sufficient for the tests.
 impl PartialEq<&[Token]> for Tokens {
